﻿# DeepChem

[![Build Status](https://travis-ci.org/deepchem/deepchem.svg?branch=master)](https://travis-ci.org/deepchem/deepchem)
[![Coverage Status](https://coveralls.io/repos/github/deepchem/deepchem/badge.svg?branch=master)](https://coveralls.io/github/deepchem/deepchem?branch=master)
[![Anaconda-Server Badge](https://anaconda.org/conda-forge/deepchem/badges/version.svg)](https://anaconda.org/conda-forge/deepchem)
[![PyPI version](https://badge.fury.io/py/deepchem.svg)](https://badge.fury.io/py/deepchem)

[Website](https://deepchem.io/) | [Documentation (master)](https://deepchem.readthedocs.io/en/latest/)) | [Colab Tutorial](https://github.com/deepchem/deepchem/tree/master/examples/tutorials) | [Discussion Forum](https://forum.deepchem.io/) | [Gitter](https://gitter.im/deepchem/Lobby)

DeepChem aims to provide a high quality open-source toolchain
that democratizes the use of deep-learning in drug discovery,
materials science, quantum chemistry, and biology.

### Table of contents:

- [Requirements](#requirements)
- [Installation](#installation)
  - [Install latest package with conda](#install-via-conda-recommendation)
  - [Install latest package with pip (WIP)](#install-via-pip-wip)
  - [Install from source](#install-from-source)
  - [Install using a Docker](#install-using-a-docker)
- [FAQ and Troubleshooting](#faq-and-troubleshooting)
- [Getting Started](#getting-started)
- [Contributing to DeepChem](/CONTRIBUTING.md)
  - [Code Style Guidelines](/CONTRIBUTING.md#code-style-guidelines)
  - [Documentation Style Guidelines](/CONTRIBUTING.md#documentation-style-guidelines)
  - [Gitter](#gitter)
- [About Us](#about-us)
- [Citing DeepChem](#citing-deepchem)

## Requirements

DeepChem requires these packages on any condition.

- [joblib](https://pypi.python.org/pypi/joblib)
- [NumPy](https://numpy.org/)
- [pandas](http://pandas.pydata.org/)
- [scikit-learn](https://scikit-learn.org/stable/)
- [SciPy](https://www.scipy.org/)
- [TensorFlow](https://www.tensorflow.org/)
  - `deepchem>=2.4.0` requires tensorflow v2
  - `deepchem<2.4.0` requires tensorflow v1

### Soft Requirements

DeepChem has a number of "soft" requirements. These are packages which are needed for various submodules of DeepChem but not for the package as a whole.

- [BioPython](https://biopython.org/wiki/Documentation)
- [OpenAI Gym](https://gym.openai.com/)
- [matminer](https://hackingmaterials.lbl.gov/matminer/)
- [MDTraj](http://mdtraj.org/)
- [NetworkX](https://networkx.github.io/documentation/stable/index.html)
- [OpenMM](http://openmm.org/)
- [PDBFixer](https://github.com/pandegroup/pdbfixer)
- [Pillow](https://pypi.org/project/Pillow/)
- [pyGPGO](https://pygpgo.readthedocs.io/en/latest/)
- [Pymatgen](https://pymatgen.org/)
- [PyTorch](https://pytorch.org/)
- [RDKit](http://www.rdkit.org/docs/Install.html)
- [simdna](https://github.com/kundajelab/simdna)
- [XGBoost](https://xgboost.readthedocs.io/en/latest/)
<<<<<<< HEAD
- [Weights & Biases](https://docs.wandb.com/)
=======
- [Tensorflow Probability](https://www.tensorflow.org/probability)
>>>>>>> af2db874

## Installation

### Install via conda (Recommendation)

RDKit is a soft requirement package, but many useful methods like molnet depend on it.
If you use conda, we recommend installing RDKit with deepchem.

`deepchem>=2.4.0`

Coming soon...

`deepchem<2.4.0`

```bash
pip install tensorflow==1.14
conda install -c rdkit -c conda-forge rdkit deepchem==2.3.0
```

If you want GPU support:

```bash
pip install tensorflow-gpu==1.14
conda install -c rdkit -c conda-forge rdkit deepchem==2.3.0
```

### Install via pip (WIP)

You are able to try to install deepchem via pip using the following command.  
However, pip installation is under development, so this command may not work well.

`deepchem>=2.4.0`

Coming soon...

`deepchem<2.4.0`

```bash
pip install pandas pillow scikit-learn==0.22 tensorflow==1.14 deepchem==2.2.1.dev54
```

If you want GPU support:

```bash
pip install pandas pillow scikit-learn==0.22 tensorflow-gpu==1.14 deepchem==2.2.1.dev54
```

### Install from source

You can install deepchem in a new conda environment using the conda commands in `scripts/install_deepchem_conda.sh.` Installing via this script will ensure that you are **installing from the source**.
The following script requires `conda>=4.4` because it uses the `conda activate` command. (Please see the detail from [here](https://github.com/conda/conda/blob/a4c4feae404b2b378e106bd25f62cc8be15c768f/CHANGELOG.md#440-2017-12-20))

First, please clone the deepchem repository from GitHub.

```bash
git clone https://github.com/deepchem/deepchem.git
cd deepchem
```

Then, execute the shell script.

```bash
bash scripts/install_deepchem_conda.sh deepchem
```

If you are using the Windows and the PowerShell:

```ps1
.\scripts\install_deepchem_conda.ps1 deepchem
```

Before activating deepchem environment, make sure conda has been initialized.  
Check if there is a `(base)` in your command line. If not, use `conda init <YOUR_SHELL_NAME>` to activate it, then:

```bash
conda activate deepchem
python setup.py install
pytest -m "not slow" deepchem # optional
```

Check [this link](https://conda.io/projects/conda/en/latest/user-guide/install/index.html) for more information about the installation of conda environments.

### Install using a Docker

If you want to install using a docker, you can pull two kinds of images.  
DockerHub : https://hub.docker.com/repository/docker/deepchemio/deepchem

- `deepchemio/deepchem:x.x.x`
  - Image built by using a conda package manager (x.x.x is a version of deepchem)
  - The x.x.x image is built when we push x.x.x. tag
  - Dockerfile is put in `docker/conda-forge` directory
- `deepchemio/deepchem:latest`
  - Image built by the master branch of deepchem source codes
  - The latest image is built every time we commit to the master branch
  - Dockerfile is put in `docker/master` directory

First, you pull the image you want to use.

```bash
docker pull deepchemio/deepchem:2.3.0
```

Then, you create a container based on the image.

```bash
docker run --rm -it deepchemio/deepchem:2.3.0
```

If you want GPU support:

```bash
# If nvidia-docker is installed
nvidia-docker run --rm -it deepchemio/deepchem:2.3.0
docker run --runtime nvidia --rm -it deepchemio/deepchem:2.3.0

# If nvidia-container-toolkit is installed
docker run --gpus all --rm -it deepchemio/deepchem:2.3.0
```

You are now in a docker container which deepchem was installed. You can start playing with it in the command line.

```
(deepchem) root@xxxxxxxxxxxxx:~/mydir# python
Python 3.6.10 |Anaconda, Inc.| (default, May  8 2020, 02:54:21)
[GCC 7.3.0] on linux
Type "help", "copyright", "credits" or "license" for more information.
>>> import deepchem as dc
```

If you want to check the tox21 benchmark:

```bash
(deepchem) root@xxxxxxxxxxxxx:~/mydir# wget https://raw.githubusercontent.com/deepchem/deepchem/master/examples/benchmark.py
(deepchem) root@xxxxxxxxxxxxx:~/mydir# python benchmark.py -d tox21 -m graphconv -s random
```

## FAQ and Troubleshooting

1. DeepChem currently supports Python 3.5 through 3.7, and is supported on 64 bit Linux and Mac OSX. Note that DeepChem is not currently maintained for older versions of Python or with other operating systems.
2. Question: I'm seeing some failures in my test suite having to do with MKL
   `Intel MKL FATAL ERROR: Cannot load libmkl_avx.so or libmkl_def.so.`

   Answer: This is a general issue with the newest version of `scikit-learn` enabling MKL by default. This doesn't play well with many linux systems. See [BVLC/caffe#3884](https://github.com/BVLC/caffe/issues/3884) for discussions. The following seems to fix the issue

   ```bash
   conda install nomkl numpy scipy scikit-learn numexpr
   conda remove mkl mkl-service
   ```

3. Note that when using Ubuntu 16.04 server or similar environments, you may need to ensure libxrender is provided via e.g.:

```bash
sudo apt-get install -y libxrender-dev
```

## Getting Started

The DeepChem project maintains an extensive collection of [tutorials](https://github.com/deepchem/deepchem/tree/master/examples/tutorials). All tutorials are designed to be run on Google colab (or locally if you prefer). Tutorials are arranged in a suggested learning sequence which will take you from beginner to proficient at molecular machine learning and computational biology more broadly.

After working through the tutorials, you can also go through other [examples](https://github.com/deepchem/deepchem/tree/master/examples). To apply `deepchem` to a new problem, try starting from one of the existing examples or tutorials and modifying it step by step to work with your new use-case. If you have questions or comments you can raise them on our [gitter](https://gitter.im/deepchem/Lobby).

### Gitter

Join us on gitter at [https://gitter.im/deepchem/Lobby](https://gitter.im/deepchem/Lobby). Probably the easiest place to ask simple questions or float requests for new features.

## About Us

DeepChem is managed by a team of open source contributors. Anyone is free to join and contribute!

## Citing DeepChem

If you have used DeepChem in the course of your research, we ask that you cite the "Deep Learning for the Life Sciences" book by the DeepChem core team.

To cite this book, please use this bibtex entry:

```
@book{Ramsundar-et-al-2019,
    title={Deep Learning for the Life Sciences},
    author={Bharath Ramsundar and Peter Eastman and Patrick Walters and Vijay Pande and Karl Leswing and Zhenqin Wu},
    publisher={O'Reilly Media},
    note={\url{https://www.amazon.com/Deep-Learning-Life-Sciences-Microscopy/dp/1492039837}},
    year={2019}
}
```

## Version

2.3.0
<|MERGE_RESOLUTION|>--- conflicted
+++ resolved
@@ -1,254 +1,251 @@
-﻿# DeepChem
-
-[![Build Status](https://travis-ci.org/deepchem/deepchem.svg?branch=master)](https://travis-ci.org/deepchem/deepchem)
-[![Coverage Status](https://coveralls.io/repos/github/deepchem/deepchem/badge.svg?branch=master)](https://coveralls.io/github/deepchem/deepchem?branch=master)
-[![Anaconda-Server Badge](https://anaconda.org/conda-forge/deepchem/badges/version.svg)](https://anaconda.org/conda-forge/deepchem)
-[![PyPI version](https://badge.fury.io/py/deepchem.svg)](https://badge.fury.io/py/deepchem)
-
-[Website](https://deepchem.io/) | [Documentation (master)](https://deepchem.readthedocs.io/en/latest/)) | [Colab Tutorial](https://github.com/deepchem/deepchem/tree/master/examples/tutorials) | [Discussion Forum](https://forum.deepchem.io/) | [Gitter](https://gitter.im/deepchem/Lobby)
-
-DeepChem aims to provide a high quality open-source toolchain
-that democratizes the use of deep-learning in drug discovery,
-materials science, quantum chemistry, and biology.
-
-### Table of contents:
-
-- [Requirements](#requirements)
-- [Installation](#installation)
-  - [Install latest package with conda](#install-via-conda-recommendation)
-  - [Install latest package with pip (WIP)](#install-via-pip-wip)
-  - [Install from source](#install-from-source)
-  - [Install using a Docker](#install-using-a-docker)
-- [FAQ and Troubleshooting](#faq-and-troubleshooting)
-- [Getting Started](#getting-started)
-- [Contributing to DeepChem](/CONTRIBUTING.md)
-  - [Code Style Guidelines](/CONTRIBUTING.md#code-style-guidelines)
-  - [Documentation Style Guidelines](/CONTRIBUTING.md#documentation-style-guidelines)
-  - [Gitter](#gitter)
-- [About Us](#about-us)
-- [Citing DeepChem](#citing-deepchem)
-
-## Requirements
-
-DeepChem requires these packages on any condition.
-
-- [joblib](https://pypi.python.org/pypi/joblib)
-- [NumPy](https://numpy.org/)
-- [pandas](http://pandas.pydata.org/)
-- [scikit-learn](https://scikit-learn.org/stable/)
-- [SciPy](https://www.scipy.org/)
-- [TensorFlow](https://www.tensorflow.org/)
-  - `deepchem>=2.4.0` requires tensorflow v2
-  - `deepchem<2.4.0` requires tensorflow v1
-
-### Soft Requirements
-
-DeepChem has a number of "soft" requirements. These are packages which are needed for various submodules of DeepChem but not for the package as a whole.
-
-- [BioPython](https://biopython.org/wiki/Documentation)
-- [OpenAI Gym](https://gym.openai.com/)
-- [matminer](https://hackingmaterials.lbl.gov/matminer/)
-- [MDTraj](http://mdtraj.org/)
-- [NetworkX](https://networkx.github.io/documentation/stable/index.html)
-- [OpenMM](http://openmm.org/)
-- [PDBFixer](https://github.com/pandegroup/pdbfixer)
-- [Pillow](https://pypi.org/project/Pillow/)
-- [pyGPGO](https://pygpgo.readthedocs.io/en/latest/)
-- [Pymatgen](https://pymatgen.org/)
-- [PyTorch](https://pytorch.org/)
-- [RDKit](http://www.rdkit.org/docs/Install.html)
-- [simdna](https://github.com/kundajelab/simdna)
-- [XGBoost](https://xgboost.readthedocs.io/en/latest/)
-<<<<<<< HEAD
-- [Weights & Biases](https://docs.wandb.com/)
-=======
-- [Tensorflow Probability](https://www.tensorflow.org/probability)
->>>>>>> af2db874
-
-## Installation
-
-### Install via conda (Recommendation)
-
-RDKit is a soft requirement package, but many useful methods like molnet depend on it.
-If you use conda, we recommend installing RDKit with deepchem.
-
-`deepchem>=2.4.0`
-
-Coming soon...
-
-`deepchem<2.4.0`
-
-```bash
-pip install tensorflow==1.14
-conda install -c rdkit -c conda-forge rdkit deepchem==2.3.0
-```
-
-If you want GPU support:
-
-```bash
-pip install tensorflow-gpu==1.14
-conda install -c rdkit -c conda-forge rdkit deepchem==2.3.0
-```
-
-### Install via pip (WIP)
-
-You are able to try to install deepchem via pip using the following command.  
-However, pip installation is under development, so this command may not work well.
-
-`deepchem>=2.4.0`
-
-Coming soon...
-
-`deepchem<2.4.0`
-
-```bash
-pip install pandas pillow scikit-learn==0.22 tensorflow==1.14 deepchem==2.2.1.dev54
-```
-
-If you want GPU support:
-
-```bash
-pip install pandas pillow scikit-learn==0.22 tensorflow-gpu==1.14 deepchem==2.2.1.dev54
-```
-
-### Install from source
-
-You can install deepchem in a new conda environment using the conda commands in `scripts/install_deepchem_conda.sh.` Installing via this script will ensure that you are **installing from the source**.
-The following script requires `conda>=4.4` because it uses the `conda activate` command. (Please see the detail from [here](https://github.com/conda/conda/blob/a4c4feae404b2b378e106bd25f62cc8be15c768f/CHANGELOG.md#440-2017-12-20))
-
-First, please clone the deepchem repository from GitHub.
-
-```bash
-git clone https://github.com/deepchem/deepchem.git
-cd deepchem
-```
-
-Then, execute the shell script.
-
-```bash
-bash scripts/install_deepchem_conda.sh deepchem
-```
-
-If you are using the Windows and the PowerShell:
-
-```ps1
-.\scripts\install_deepchem_conda.ps1 deepchem
-```
-
-Before activating deepchem environment, make sure conda has been initialized.  
-Check if there is a `(base)` in your command line. If not, use `conda init <YOUR_SHELL_NAME>` to activate it, then:
-
-```bash
-conda activate deepchem
-python setup.py install
-pytest -m "not slow" deepchem # optional
-```
-
-Check [this link](https://conda.io/projects/conda/en/latest/user-guide/install/index.html) for more information about the installation of conda environments.
-
-### Install using a Docker
-
-If you want to install using a docker, you can pull two kinds of images.  
-DockerHub : https://hub.docker.com/repository/docker/deepchemio/deepchem
-
-- `deepchemio/deepchem:x.x.x`
-  - Image built by using a conda package manager (x.x.x is a version of deepchem)
-  - The x.x.x image is built when we push x.x.x. tag
-  - Dockerfile is put in `docker/conda-forge` directory
-- `deepchemio/deepchem:latest`
-  - Image built by the master branch of deepchem source codes
-  - The latest image is built every time we commit to the master branch
-  - Dockerfile is put in `docker/master` directory
-
-First, you pull the image you want to use.
-
-```bash
-docker pull deepchemio/deepchem:2.3.0
-```
-
-Then, you create a container based on the image.
-
-```bash
-docker run --rm -it deepchemio/deepchem:2.3.0
-```
-
-If you want GPU support:
-
-```bash
-# If nvidia-docker is installed
-nvidia-docker run --rm -it deepchemio/deepchem:2.3.0
-docker run --runtime nvidia --rm -it deepchemio/deepchem:2.3.0
-
-# If nvidia-container-toolkit is installed
-docker run --gpus all --rm -it deepchemio/deepchem:2.3.0
-```
-
-You are now in a docker container which deepchem was installed. You can start playing with it in the command line.
-
-```
-(deepchem) root@xxxxxxxxxxxxx:~/mydir# python
-Python 3.6.10 |Anaconda, Inc.| (default, May  8 2020, 02:54:21)
-[GCC 7.3.0] on linux
-Type "help", "copyright", "credits" or "license" for more information.
->>> import deepchem as dc
-```
-
-If you want to check the tox21 benchmark:
-
-```bash
-(deepchem) root@xxxxxxxxxxxxx:~/mydir# wget https://raw.githubusercontent.com/deepchem/deepchem/master/examples/benchmark.py
-(deepchem) root@xxxxxxxxxxxxx:~/mydir# python benchmark.py -d tox21 -m graphconv -s random
-```
-
-## FAQ and Troubleshooting
-
-1. DeepChem currently supports Python 3.5 through 3.7, and is supported on 64 bit Linux and Mac OSX. Note that DeepChem is not currently maintained for older versions of Python or with other operating systems.
-2. Question: I'm seeing some failures in my test suite having to do with MKL
-   `Intel MKL FATAL ERROR: Cannot load libmkl_avx.so or libmkl_def.so.`
-
-   Answer: This is a general issue with the newest version of `scikit-learn` enabling MKL by default. This doesn't play well with many linux systems. See [BVLC/caffe#3884](https://github.com/BVLC/caffe/issues/3884) for discussions. The following seems to fix the issue
-
-   ```bash
-   conda install nomkl numpy scipy scikit-learn numexpr
-   conda remove mkl mkl-service
-   ```
-
-3. Note that when using Ubuntu 16.04 server or similar environments, you may need to ensure libxrender is provided via e.g.:
-
-```bash
-sudo apt-get install -y libxrender-dev
-```
-
-## Getting Started
-
-The DeepChem project maintains an extensive collection of [tutorials](https://github.com/deepchem/deepchem/tree/master/examples/tutorials). All tutorials are designed to be run on Google colab (or locally if you prefer). Tutorials are arranged in a suggested learning sequence which will take you from beginner to proficient at molecular machine learning and computational biology more broadly.
-
-After working through the tutorials, you can also go through other [examples](https://github.com/deepchem/deepchem/tree/master/examples). To apply `deepchem` to a new problem, try starting from one of the existing examples or tutorials and modifying it step by step to work with your new use-case. If you have questions or comments you can raise them on our [gitter](https://gitter.im/deepchem/Lobby).
-
-### Gitter
-
-Join us on gitter at [https://gitter.im/deepchem/Lobby](https://gitter.im/deepchem/Lobby). Probably the easiest place to ask simple questions or float requests for new features.
-
-## About Us
-
-DeepChem is managed by a team of open source contributors. Anyone is free to join and contribute!
-
-## Citing DeepChem
-
-If you have used DeepChem in the course of your research, we ask that you cite the "Deep Learning for the Life Sciences" book by the DeepChem core team.
-
-To cite this book, please use this bibtex entry:
-
-```
-@book{Ramsundar-et-al-2019,
-    title={Deep Learning for the Life Sciences},
-    author={Bharath Ramsundar and Peter Eastman and Patrick Walters and Vijay Pande and Karl Leswing and Zhenqin Wu},
-    publisher={O'Reilly Media},
-    note={\url{https://www.amazon.com/Deep-Learning-Life-Sciences-Microscopy/dp/1492039837}},
-    year={2019}
-}
-```
-
-## Version
-
-2.3.0
+﻿# DeepChem
+
+[![Build Status](https://travis-ci.org/deepchem/deepchem.svg?branch=master)](https://travis-ci.org/deepchem/deepchem)
+[![Coverage Status](https://coveralls.io/repos/github/deepchem/deepchem/badge.svg?branch=master)](https://coveralls.io/github/deepchem/deepchem?branch=master)
+[![Anaconda-Server Badge](https://anaconda.org/conda-forge/deepchem/badges/version.svg)](https://anaconda.org/conda-forge/deepchem)
+[![PyPI version](https://badge.fury.io/py/deepchem.svg)](https://badge.fury.io/py/deepchem)
+
+[Website](https://deepchem.io/) | [Documentation (master)](https://deepchem.readthedocs.io/en/latest/)) | [Colab Tutorial](https://github.com/deepchem/deepchem/tree/master/examples/tutorials) | [Discussion Forum](https://forum.deepchem.io/) | [Gitter](https://gitter.im/deepchem/Lobby)
+
+DeepChem aims to provide a high quality open-source toolchain
+that democratizes the use of deep-learning in drug discovery,
+materials science, quantum chemistry, and biology.
+
+### Table of contents:
+
+- [Requirements](#requirements)
+- [Installation](#installation)
+  - [Install latest package with conda](#install-via-conda-recommendation)
+  - [Install latest package with pip (WIP)](#install-via-pip-wip)
+  - [Install from source](#install-from-source)
+  - [Install using a Docker](#install-using-a-docker)
+- [FAQ and Troubleshooting](#faq-and-troubleshooting)
+- [Getting Started](#getting-started)
+- [Contributing to DeepChem](/CONTRIBUTING.md)
+  - [Code Style Guidelines](/CONTRIBUTING.md#code-style-guidelines)
+  - [Documentation Style Guidelines](/CONTRIBUTING.md#documentation-style-guidelines)
+  - [Gitter](#gitter)
+- [About Us](#about-us)
+- [Citing DeepChem](#citing-deepchem)
+
+## Requirements
+
+DeepChem requires these packages on any condition.
+
+- [joblib](https://pypi.python.org/pypi/joblib)
+- [NumPy](https://numpy.org/)
+- [pandas](http://pandas.pydata.org/)
+- [scikit-learn](https://scikit-learn.org/stable/)
+- [SciPy](https://www.scipy.org/)
+- [TensorFlow](https://www.tensorflow.org/)
+  - `deepchem>=2.4.0` requires tensorflow v2
+  - `deepchem<2.4.0` requires tensorflow v1
+
+### Soft Requirements
+
+DeepChem has a number of "soft" requirements. These are packages which are needed for various submodules of DeepChem but not for the package as a whole.
+
+- [BioPython](https://biopython.org/wiki/Documentation)
+- [OpenAI Gym](https://gym.openai.com/)
+- [matminer](https://hackingmaterials.lbl.gov/matminer/)
+- [MDTraj](http://mdtraj.org/)
+- [NetworkX](https://networkx.github.io/documentation/stable/index.html)
+- [OpenMM](http://openmm.org/)
+- [PDBFixer](https://github.com/pandegroup/pdbfixer)
+- [Pillow](https://pypi.org/project/Pillow/)
+- [pyGPGO](https://pygpgo.readthedocs.io/en/latest/)
+- [Pymatgen](https://pymatgen.org/)
+- [PyTorch](https://pytorch.org/)
+- [RDKit](http://www.rdkit.org/docs/Install.html)
+- [simdna](https://github.com/kundajelab/simdna)
+- [XGBoost](https://xgboost.readthedocs.io/en/latest/)
+- [Weights & Biases](https://docs.wandb.com/)
+- [Tensorflow Probability](https://www.tensorflow.org/probability)
+
+## Installation
+
+### Install via conda (Recommendation)
+
+RDKit is a soft requirement package, but many useful methods like molnet depend on it.
+If you use conda, we recommend installing RDKit with deepchem.
+
+`deepchem>=2.4.0`
+
+Coming soon...
+
+`deepchem<2.4.0`
+
+```bash
+pip install tensorflow==1.14
+conda install -c rdkit -c conda-forge rdkit deepchem==2.3.0
+```
+
+If you want GPU support:
+
+```bash
+pip install tensorflow-gpu==1.14
+conda install -c rdkit -c conda-forge rdkit deepchem==2.3.0
+```
+
+### Install via pip (WIP)
+
+You are able to try to install deepchem via pip using the following command.  
+However, pip installation is under development, so this command may not work well.
+
+`deepchem>=2.4.0`
+
+Coming soon...
+
+`deepchem<2.4.0`
+
+```bash
+pip install pandas pillow scikit-learn==0.22 tensorflow==1.14 deepchem==2.2.1.dev54
+```
+
+If you want GPU support:
+
+```bash
+pip install pandas pillow scikit-learn==0.22 tensorflow-gpu==1.14 deepchem==2.2.1.dev54
+```
+
+### Install from source
+
+You can install deepchem in a new conda environment using the conda commands in `scripts/install_deepchem_conda.sh.` Installing via this script will ensure that you are **installing from the source**.
+The following script requires `conda>=4.4` because it uses the `conda activate` command. (Please see the detail from [here](https://github.com/conda/conda/blob/a4c4feae404b2b378e106bd25f62cc8be15c768f/CHANGELOG.md#440-2017-12-20))
+
+First, please clone the deepchem repository from GitHub.
+
+```bash
+git clone https://github.com/deepchem/deepchem.git
+cd deepchem
+```
+
+Then, execute the shell script.
+
+```bash
+bash scripts/install_deepchem_conda.sh deepchem
+```
+
+If you are using the Windows and the PowerShell:
+
+```ps1
+.\scripts\install_deepchem_conda.ps1 deepchem
+```
+
+Before activating deepchem environment, make sure conda has been initialized.  
+Check if there is a `(base)` in your command line. If not, use `conda init <YOUR_SHELL_NAME>` to activate it, then:
+
+```bash
+conda activate deepchem
+python setup.py install
+pytest -m "not slow" deepchem # optional
+```
+
+Check [this link](https://conda.io/projects/conda/en/latest/user-guide/install/index.html) for more information about the installation of conda environments.
+
+### Install using a Docker
+
+If you want to install using a docker, you can pull two kinds of images.  
+DockerHub : https://hub.docker.com/repository/docker/deepchemio/deepchem
+
+- `deepchemio/deepchem:x.x.x`
+  - Image built by using a conda package manager (x.x.x is a version of deepchem)
+  - The x.x.x image is built when we push x.x.x. tag
+  - Dockerfile is put in `docker/conda-forge` directory
+- `deepchemio/deepchem:latest`
+  - Image built by the master branch of deepchem source codes
+  - The latest image is built every time we commit to the master branch
+  - Dockerfile is put in `docker/master` directory
+
+First, you pull the image you want to use.
+
+```bash
+docker pull deepchemio/deepchem:2.3.0
+```
+
+Then, you create a container based on the image.
+
+```bash
+docker run --rm -it deepchemio/deepchem:2.3.0
+```
+
+If you want GPU support:
+
+```bash
+# If nvidia-docker is installed
+nvidia-docker run --rm -it deepchemio/deepchem:2.3.0
+docker run --runtime nvidia --rm -it deepchemio/deepchem:2.3.0
+
+# If nvidia-container-toolkit is installed
+docker run --gpus all --rm -it deepchemio/deepchem:2.3.0
+```
+
+You are now in a docker container which deepchem was installed. You can start playing with it in the command line.
+
+```
+(deepchem) root@xxxxxxxxxxxxx:~/mydir# python
+Python 3.6.10 |Anaconda, Inc.| (default, May  8 2020, 02:54:21)
+[GCC 7.3.0] on linux
+Type "help", "copyright", "credits" or "license" for more information.
+>>> import deepchem as dc
+```
+
+If you want to check the tox21 benchmark:
+
+```bash
+(deepchem) root@xxxxxxxxxxxxx:~/mydir# wget https://raw.githubusercontent.com/deepchem/deepchem/master/examples/benchmark.py
+(deepchem) root@xxxxxxxxxxxxx:~/mydir# python benchmark.py -d tox21 -m graphconv -s random
+```
+
+## FAQ and Troubleshooting
+
+1. DeepChem currently supports Python 3.5 through 3.7, and is supported on 64 bit Linux and Mac OSX. Note that DeepChem is not currently maintained for older versions of Python or with other operating systems.
+2. Question: I'm seeing some failures in my test suite having to do with MKL
+   `Intel MKL FATAL ERROR: Cannot load libmkl_avx.so or libmkl_def.so.`
+
+   Answer: This is a general issue with the newest version of `scikit-learn` enabling MKL by default. This doesn't play well with many linux systems. See [BVLC/caffe#3884](https://github.com/BVLC/caffe/issues/3884) for discussions. The following seems to fix the issue
+
+   ```bash
+   conda install nomkl numpy scipy scikit-learn numexpr
+   conda remove mkl mkl-service
+   ```
+
+3. Note that when using Ubuntu 16.04 server or similar environments, you may need to ensure libxrender is provided via e.g.:
+
+```bash
+sudo apt-get install -y libxrender-dev
+```
+
+## Getting Started
+
+The DeepChem project maintains an extensive collection of [tutorials](https://github.com/deepchem/deepchem/tree/master/examples/tutorials). All tutorials are designed to be run on Google colab (or locally if you prefer). Tutorials are arranged in a suggested learning sequence which will take you from beginner to proficient at molecular machine learning and computational biology more broadly.
+
+After working through the tutorials, you can also go through other [examples](https://github.com/deepchem/deepchem/tree/master/examples). To apply `deepchem` to a new problem, try starting from one of the existing examples or tutorials and modifying it step by step to work with your new use-case. If you have questions or comments you can raise them on our [gitter](https://gitter.im/deepchem/Lobby).
+
+### Gitter
+
+Join us on gitter at [https://gitter.im/deepchem/Lobby](https://gitter.im/deepchem/Lobby). Probably the easiest place to ask simple questions or float requests for new features.
+
+## About Us
+
+DeepChem is managed by a team of open source contributors. Anyone is free to join and contribute!
+
+## Citing DeepChem
+
+If you have used DeepChem in the course of your research, we ask that you cite the "Deep Learning for the Life Sciences" book by the DeepChem core team.
+
+To cite this book, please use this bibtex entry:
+
+```
+@book{Ramsundar-et-al-2019,
+    title={Deep Learning for the Life Sciences},
+    author={Bharath Ramsundar and Peter Eastman and Patrick Walters and Vijay Pande and Karl Leswing and Zhenqin Wu},
+    publisher={O'Reilly Media},
+    note={\url{https://www.amazon.com/Deep-Learning-Life-Sciences-Microscopy/dp/1492039837}},
+    year={2019}
+}
+```
+
+## Version
+
+2.3.0