--- conflicted
+++ resolved
@@ -484,13 +484,6 @@
     """
     self._ensure_built()
     dataset = NumpyDataset(X, y, w)
-<<<<<<< HEAD
-    return self.fit(dataset,
-                    nb_epoch=1,
-                    variables=variables,
-                    loss=loss,
-                    callbacks=callbacks)
-=======
     return self.fit(
         dataset,
         nb_epoch=1,
@@ -499,7 +492,6 @@
         variables=variables,
         loss=loss,
         callbacks=callbacks)
->>>>>>> 255af47f
 
   def _predict(self, generator, transformers, outputs, uncertainty,
                other_output_types):
