--- conflicted
+++ resolved
@@ -519,7 +519,7 @@
   def make_pytorch_dataset(self,
                            epochs: int = 1,
                            deterministic: bool = False,
-                           batch_size: int = None):
+                           batch_size: Optional[int] = None):
     """Create a torch.utils.data.IterableDataset that iterates over the data in this Dataset.
 
     Each value returned by the Dataset's iterator is a tuple of (X, y, w, id)
@@ -530,10 +530,10 @@
     epochs: int, default 1
       The number of times to iterate over the Dataset.
     deterministic: bool, default False
-      If True, the data is produced in order.  If False, a different
+      If True, the data is produced in order. If False, a different
       random permutation of the data is used for each epoch.
-    batch_size: int
-      the number of samples to return in each batch.  If None, each returned
+    batch_size: int, optional (default None)
+      The number of samples to return in each batch. If None, each returned
       value is a single sample.
 
     Returns
@@ -889,7 +889,7 @@
   def make_pytorch_dataset(self,
                            epochs: int = 1,
                            deterministic: bool = False,
-                           batch_size: int = None):
+                           batch_size: Optional[int] = None):
     """Create a torch.utils.data.IterableDataset that iterates over the data in this Dataset.
 
     Each value returned by the Dataset's iterator is a tuple of (X, y, w, id)
@@ -897,22 +897,14 @@
 
     Parameters
     ----------
-<<<<<<< HEAD
     epochs: int, default 1
-      The number of times to iterate over the Dataset.
+      The number of times to iterate over the Dataset
     deterministic: bool, default False
-      If True, the data is produced in order.  If False, a different random
-      permutation of the data is used for each epoch.
-=======
-    epochs: int
-      the number of times to iterate over the Dataset
-    deterministic: bool
-      if True, the data is produced in order.  If False, a different
+      If True, the data is produced in order. If False, a different
       random permutation of the data is used for each epoch.
-    batch_size: int
-      the number of samples to return in each batch.  If None, each returned
+    batch_size: int, optional (default None)
+      The number of samples to return in each batch. If None, each returned
       value is a single sample.
->>>>>>> 6bdba2e0
 
     Returns
     -------
@@ -1169,11 +1161,7 @@
       (X, y, w, ids). Each tuple will be written to a separate shard on disk.
     data_dir: str, optional (default None)
       Filename for data directory. Creates a temp directory if none specified.
-<<<<<<< HEAD
     tasks: Sequence, optional (default [])
-=======
-    tasks: Optional[sequence]
->>>>>>> 6bdba2e0
       List of tasks for this dataset.
 
     Returns
@@ -1787,7 +1775,7 @@
   def make_pytorch_dataset(self,
                            epochs: int = 1,
                            deterministic: bool = False,
-                           batch_size: int = None):
+                           batch_size: Optional[int] = None):
     """Create a torch.utils.data.IterableDataset that iterates over the data in this Dataset.
 
     Each value returned by the Dataset's iterator is a tuple of (X, y, w, id)
@@ -1795,22 +1783,14 @@
 
     Parameters
     ----------
-<<<<<<< HEAD
     epochs: int, default 1
-      The number of times to iterate over the Dataset.
+      The number of times to iterate over the Dataset
     deterministic: bool, default False
-      If True, the data is produced in order.  If False, a different random
-      permutation of the data is used for each epoch.
-=======
-    epochs: int
-      the number of times to iterate over the Dataset
-    deterministic: bool
-      if True, the data is produced in order.  If False, a different
+      If True, the data is produced in order. If False, a different
       random permutation of the data is used for each epoch.
-    batch_size: int
-      the number of samples to return in each batch.  If None, each returned
+    batch_size: int, optional (default None)
+      The number of samples to return in each batch. If None, each returned
       value is a single sample.
->>>>>>> 6bdba2e0
 
     Returns
     -------
@@ -2278,14 +2258,8 @@
     ----------
     indices: Sequence
       List of indices to select.
-<<<<<<< HEAD
     select_dir: str, optional (default None)
-      Path to new directory that the selected indices will be copied
-=======
-    select_dir: Optional[str], (default None)
-      Path to new directory that the selected samples will be copied
->>>>>>> 6bdba2e0
-      to.
+      Path to new directory that the selected indices will be copied to.
     select_shard_size: Optional[int], (default None)
       If specified, the shard-size to use for output selected `DiskDataset`.
       If not output_numpy_dataset, then this is set to this current dataset's
@@ -2298,11 +2272,7 @@
     Returns
     -------
     DiskDataset
-<<<<<<< HEAD
-      A selected DiskDataset object
-=======
-      Contains selected samples.
->>>>>>> 6bdba2e0
+      A DiskDataset contains selected samples.
     """
     if output_numpy_dataset and (select_dir is not None or
                                  select_shard_size is not None):
@@ -2838,7 +2808,7 @@
   def make_pytorch_dataset(self,
                            epochs: int = 1,
                            deterministic: bool = False,
-                           batch_size: int = None):
+                           batch_size: Optional[int] = None):
     """Create a torch.utils.data.IterableDataset that iterates over the data in this Dataset.
 
     Each value returned by the Dataset's iterator is a tuple of (X, y, w, id)
@@ -2849,10 +2819,10 @@
     epochs: int, default 1
       The number of times to iterate over the Dataset.
     deterministic: bool, default False
-      If True, the data is produced in order.  If False, a different
+      If True, the data is produced in order. If False, a different
       random permutation of the data is used for each epoch.
-    batch_size: int
-      the number of samples to return in each batch.  If None, each returned
+    batch_size: int, optional (default None)
+      The number of samples to return in each batch. If None, each returned
       value is a single sample.
 
     Returns
